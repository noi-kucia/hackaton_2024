--- conflicted
+++ resolved
@@ -491,17 +491,7 @@
         self.central_label.pack(fill='y', side='top', pady=(20, 0))
 
     def add_buttons(self):
-<<<<<<< HEAD
-        upper_arrow_texture = ctk.CTkImage(dark_image=Image.open('uppper_arrow.png'))
-        self.upper_arrow_button = ctk.CTkButton(self, image=upper_arrow_texture, text="", width=28,
-                                                fg_color='transparent')
-        self.upper_arrow_button.pack(side='left', fill='y')
-
-        down_arrow_texture = ctk.CTkImage(dark_image=Image.open('down_arrow.png'))
-        self.down_arrow_button = ctk.CTkButton(self, image=down_arrow_texture, text="", width=28,
-                                               fg_color='transparent')
-        self.down_arrow_button.pack(side='left', fill='y')
-=======
+
         viewer = self.master.viewer
 
         load_texture = ctk.CTkImage(dark_image=Image.open('open.png'))
@@ -520,7 +510,6 @@
         self.down_arrow_button = ctk.CTkButton(self, image=down_arrow_texture, text="", width=32, fg_color='transparent')
         self.down_arrow_button.pack(side='right', fill='y')
         self.down_arrow_button.bind('<Button-1>', viewer.shift_cell_down)
->>>>>>> 6f91fe3b
 
         upper_arrow_texture = ctk.CTkImage(dark_image=Image.open('uppper_arrow.png'))
         self.upper_arrow_button = ctk.CTkButton(self, image=upper_arrow_texture, text="", width=32, fg_color='transparent')
