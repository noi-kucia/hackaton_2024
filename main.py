import tkinter

import customtkinter as ctk
from typing import List, Tuple, Generator
from abc import ABC, abstractmethod


class Cell(ABC):
    """
    Base class for all cells in file

    every instance of this class must realize _open_ and _edit_ methods that changes current layout
    """

    @abstractmethod
    def __init__(self, data):
        self.__data__: dict = data
        self._render_()  # rendering data
        self.view_frame: [ctk.CTkFrame, ctk.CTkScrollableFrame] = self._open_()    # showing data
        self.edit_frame: [ctk.CTkFrame, ctk.CTkScrollableFrame] = None
        ...

    @abstractmethod
    def _render_(self):
        """
        creates new view frame based on __data__
        :return:
        """
        ...

    @abstractmethod
    def _save_(self):
        """
        saves  changes into file
        :return:
        """
        ...

    @abstractmethod
    def _open_(self) -> [ctk.CTkFrame, ctk.CTkScrollableFrame]:
        """
        changes current layout to view mode and renders it again

        :return: CTkFrame[Scrollable] object with rendered information ( rather not editable )
        """
        ...

    @abstractmethod
    def _edit_(self) -> [ctk.CTkFrame, ctk.CTkScrollableFrame]:
        """
        changes current layout to edit mode

        :return:  CTkFrame[Scrollable] object allows to edit data in it
        """
        ...


class AutoWrappingCTkLabel(ctk.CTkLabel):
    def __init__(self, master=None, **kwargs):
        self.text = kwargs.pop("text", "")
        super().__init__(master, **kwargs)
        self.bind("<Configure>", self.on_resize)
        self.configure(text=self.text)
        self.update_wraplength()

    def on_resize(self, event):
        self.update_wraplength()

    def update_wraplength(self):
        current_width = int(self.winfo_width()/1.25)
        print(current_width)
        if current_width > 1:  # Avoid wraplength of 0
            self.configure(wraplength=current_width)

    def set_text(self, new_text):
        self.text = new_text
        self.configure(text=self.text)
        self.update_wraplength()


class PlainTextCell(ctk.CTkFrame, Cell):

    def __init__(self, parent, data):
        """
        :param data: {"text": <some text> }
        """
        super().__init__(parent)
        self.configure()
        self.__data__: dict = data
        self.view_frame: [ctk.CTkFrame, ctk.CTkScrollableFrame] = None
        self.edit_frame: [ctk.CTkFrame, ctk.CTkScrollableFrame] = None
        self._render_()  # rendering data
        self._open_()    # showing data

    def _render_(self):
        data = self.__data__

        new_frame = ctk.CTkFrame(self, corner_radius=8, border_width=2)
        new_frame.columnconfigure(0, weight=1)
        new_frame.rowconfigure(0, weight=1)

        if self.view_frame:
            self.view_frame.destroy()
            self.view_frame = None
        self.view_frame = new_frame
        self.view_frame.pack(fill='both')

        text = data["text"]
        text_frame = AutoWrappingCTkLabel(master=new_frame, text=text, font=('Arial', 20), justify='left')
        text_frame.grid(row=0, column=0, sticky='NSEW')
        text_frame.bind('<Double-Button-1>', self._edit_)

    def _open_(self, event=None) -> [ctk.CTkFrame, ctk.CTkScrollableFrame]:
        # if self.edit_frame:
        #     self.edit_frame.destroy()
        if not self.view_frame:
            self._render_()
        if self.edit_frame:
            self.edit_frame.destroy()
            self.edit_frame = None
        self.view_frame.tkraise()

    def _save_(self):
        new_text = self.entry_frame.get("0.0", "end")
        self.__data__["text"] = new_text
        print("don't forget to save into file")

<<<<<<< HEAD
    def _edit_(self) -> [ctk.CTkFrame, ctk.CTkScrollableFrame]:
        new_frame = ctk.CTkFrame(self, corner_radius=8, border_width=2)
=======
    def _edit_(self, event=None) -> [ctk.CTkFrame, ctk.CTkScrollableFrame]:
        data = self.__data__
        new_frame = ctk.CTkFrame(self, corner_radius=8, border_width=2)
        new_frame.columnconfigure(0, weight=1)
        new_frame.rowconfigure(0, weight=1)

        if self.edit_frame:
            self.edit_frame.destroy()
            self.edit_frame = None
        if self.view_frame:
            self.view_frame.destroy()
            self.view_frame = None
>>>>>>> 63609eb7
        self.edit_frame = new_frame
        self.edit_frame.pack(fill='both', expand=True, side='top')

        def exit_edit_mode(event=None):
            self._save_()
            self._open_()
        self.entry_frame = ctk.CTkTextbox(new_frame, font=('Arial', 20), wrap='word')
        self.entry_frame.insert('0.0', data["text"])
        self.entry_frame.grid(row=0, column=0, sticky='NSEW')
        self.entry_frame.bind('<Shift-Return>', exit_edit_mode)

        self.edit_frame.tkraise()

class QuizCell(ctk.CTkFrame, Cell):
    def __init__(self, parent, data):
        """
        :param data: {"text": <some text>, "answers": [<answer1>, <answer2>, ...], "correct_answers": [<correct1>, <correct2>, ...] }
        """
        super().__init__(parent)
        self.configure()
        self.__data__ = data
        self.view_frame = None
        self.edit_frame = None
        self.answer_vars = []
        self._render_()  # rendering data
        self._open_()    # showing data

    def _render_(self):
        if self.view_frame:
            self.view_frame.pack_forget()

        data = self.__data__

        new_frame = ctk.CTkScrollableFrame(self, corner_radius=8, border_width=2, width=500, height=300)
        new_frame.columnconfigure(0, weight=1)
        self.view_frame = new_frame
        self.view_frame.pack(fill='both', expand=True)

        # Display the question text
        question_text = data["text"]
        question_label = ctk.CTkLabel(new_frame, text=question_text, font=('Arial', 16))
        question_label.grid(row=0, column=0, sticky='WE', padx=10, pady=5)

        # Display the answers with checkboxes
        answers = data.get("answers", [])
        self.answer_vars = []
        for idx, answer in enumerate(answers):
            answer_var = ctk.StringVar(value="")
            self.answer_vars.append(answer_var)
            answer_checkbox = ctk.CTkCheckBox(new_frame, text=answer, variable=answer_var, onvalue=answer, offvalue="")
            answer_checkbox.grid(row=idx+1, column=0, sticky='W', padx=20, pady=2)

        # Add a button to check answers
        check_button = ctk.CTkButton(new_frame, text="Check Answer", command=self.check_answer)
        check_button.grid(row=len(answers) + 1, column=0, pady=10)

        # Bind double-click event
        new_frame.bind("<Double-Button-1>", self._edit_)

    def _open_(self):
        self.view_frame.tkraise()

    def _save_(self):
        # Save edited data
        new_question_text = self.question_entry.get()
        new_answers = []
        new_correct_answers = []

        for entry, checkbox in zip(self.answer_entries, self.correct_checkboxes):
            answer = entry.get()
            if answer:
                new_answers.append(answer)
                if checkbox.get():
                    new_correct_answers.append(answer)

        self.__data__['text'] = new_question_text
        self.__data__['answers'] = new_answers
        self.__data__['correct_answers'] = new_correct_answers

        self.edit_frame.pack_forget()
        self._render_()

    def _edit_(self, event=None):
        if self.edit_frame:
            self.edit_frame.pack_forget()

        new_frame = ctk.CTkScrollableFrame(self, corner_radius=8, border_width=2, width=500, height=300)  # Adjust size as needed
        self.edit_frame = new_frame
        self.edit_frame.pack(expand=True, fill='both')

        # Display editable question
        self.question_entry = ctk.CTkEntry(new_frame, width=400)
        self.question_entry.insert(0, self.__data__['text'])
        self.question_entry.grid(row=0, column=0, columnspan=3, padx=10, pady=5)

        # Display editable answers
        self.answer_entries = []
        self.correct_checkboxes = []
        answers = self.__data__.get("answers", [])
        correct_answers = self.__data__.get("correct_answers", [])
        for idx, answer in enumerate(answers):
            self._add_answer_row(new_frame, idx, answer, answer in correct_answers)

        # Add button to save changes
        save_button = ctk.CTkButton(new_frame, text="Save", command=self._save_)
        save_button.grid(row=len(answers) + 1, column=0, pady=10)

        # Add button to add a new answer
        add_answer_button = ctk.CTkButton(new_frame, text="Add Answer", command=self._add_new_answer)
        add_answer_button.grid(row=len(answers) + 2, column=0, pady=10)

    def _add_answer_row(self, frame, idx, answer_text='', is_correct=False):
        answer_entry = ctk.CTkEntry(frame)
        answer_entry.insert(0, answer_text)
        answer_entry.grid(row=idx+1, column=0, padx=10, pady=2, sticky='W')
        self.answer_entries.append(answer_entry)

        correct_var = ctk.BooleanVar(value=is_correct)
        correct_checkbox = ctk.CTkCheckBox(frame, variable=correct_var, text="Correct")
        correct_checkbox.grid(row=idx+1, column=1, padx=10, pady=2, sticky='W')
        self.correct_checkboxes.append(correct_checkbox)

        # Add delete button for each answer
        delete_button = ctk.CTkButton(frame, text="Delete", command=lambda: self._delete_answer_row(frame, idx))
        delete_button.grid(row=idx+1, column=2, padx=10, pady=2, sticky='W')

    def _delete_answer_row(self, frame, idx):
        self.answer_entries[idx].grid_forget()
        self.correct_checkboxes[idx].grid_forget()
        self.answer_entries.pop(idx)
        self.correct_checkboxes.pop(idx)

        # Adjust remaining rows
        for i in range(idx, len(self.answer_entries)):
            self.answer_entries[i].grid_configure(row=i+1)
            self.correct_checkboxes[i].grid_configure(row=i+1)

        # Redraw the save and add answer buttons
        self._redraw_save_and_add_buttons()

    def _add_new_answer(self):
        idx = len(self.answer_entries)
        self._add_answer_row(self.edit_frame, idx)

        # Redraw the save and add answer buttons
        self._redraw_save_and_add_buttons()

    def _redraw_save_and_add_buttons(self):
        # Remove existing buttons
        for widget in self.edit_frame.grid_slaves():
            if int(widget.grid_info()["row"]) >= len(self.answer_entries) + 1:
                widget.grid_forget()

        # Add button to save changes
        save_button = ctk.CTkButton(self.edit_frame, text="Save", command=self._save_)
        save_button.grid(row=len(self.answer_entries) + 1, column=0, pady=10)

        # Add button to add a new answer
        add_answer_button = ctk.CTkButton(self.edit_frame, text="Add Answer", command=self._add_new_answer)
        add_answer_button.grid(row=len(self.answer_entries) + 2, column=0, pady=10)

    def check_answer(self):
        # Get the selected answers
        selected_answers = [var.get() for var in self.answer_vars if var.get()]
        correct_answers = self.__data__.get("correct_answers", [])

        # Check if the selected answers match the correct answers
        if set(selected_answers) == set(correct_answers):
            result_text = "Correct!"
        else:
            result_text = "Incorrect."

        # Display result
        result_label = ctk.CTkLabel(self.view_frame, text=result_text, font=('Arial', 16))
        result_label.grid(row=len(self.answer_vars) + 2, column=0, pady=10)
class Viewer(ctk.CTkScrollableFrame):

    def __init__(self, parent):
        super().__init__(parent)

        # test cells
        cell1 = PlainTextCell(self, {"text": "some \nmultiline\ntext\t\t2131 ,kf ,kf kfjalfjl;kafjsdljlkfdjalkfjds;lkfsadkljds;lkfjds;lkaj;dslkjds;lkfajsde;lkjsdf;l'jfkalfskdl"})

        cell2 = QuizCell(self, {
        "text": "What are the primary colors?",
        "answers": [
            "Red",
            "Green",
            "Blue",
            "Yellow"
        ],
        "correct_answers": [
            "Red",
            "Blue",
            "Yellow"
        ]
    })
        self.cells: List[Cell] = [cell1, cell2]

        self.__draw__()

    def __draw__(self):
        for cell_num, cell in enumerate(self.cells):
            self.columnconfigure(0, weight=99)
            self.rowconfigure(0, weight=99)
            cell.grid(row=cell_num, column=0, sticky='WE')


class UpperMenu(ctk.CTkFrame):
    """
    frame with instruments for editing
    """

    def __init__(self, parent):
        super().__init__(parent, height=75)


class RightMenu(ctk.CTkFrame):
    """
    frame for some instruments from right side of application
    """

    def __init__(self, parent):
        super().__init__(parent)


class App(ctk.CTk):

    def __init__(self):
        self.window = super().__init__()

        # gridding upper menu
        upper_menu_coords = (0, 0)
        self.grid_rowconfigure(upper_menu_coords[0], weight=1)
        self.grid_columnconfigure(upper_menu_coords[1], weight=1)
        self.upper_menu = UpperMenu(self)
        self.upper_menu.grid(row=upper_menu_coords[0], column=upper_menu_coords[1], columnspan=2, sticky='SWEN', pady=5)

        # gridding side menu
        side_menu_coords = (1, 1)
        self.side_menu = RightMenu(self)
        self.side_menu.grid(row=side_menu_coords[0], column=side_menu_coords[1], sticky='SWEN')

        # gridding viewer
        viewer_coords = (1, 0)
        self.grid_columnconfigure(viewer_coords[1], weight=9)
        self.grid_rowconfigure(viewer_coords[0], weight=50)
        self.viewer = Viewer(self)
        self.viewer.grid(row=viewer_coords[0], column=viewer_coords[1], sticky='SWEN')


if __name__ == '__main__':
    window = App()
    window.title("hackaton")
    window.minsize(720, 480)
    window.mainloop()<|MERGE_RESOLUTION|>--- conflicted
+++ resolved
@@ -125,13 +125,11 @@
         self.__data__["text"] = new_text
         print("don't forget to save into file")
 
-<<<<<<< HEAD
-    def _edit_(self) -> [ctk.CTkFrame, ctk.CTkScrollableFrame]:
-        new_frame = ctk.CTkFrame(self, corner_radius=8, border_width=2)
-=======
+
     def _edit_(self, event=None) -> [ctk.CTkFrame, ctk.CTkScrollableFrame]:
         data = self.__data__
-        new_frame = ctk.CTkFrame(self, corner_radius=8, border_width=2)
+        new_frame = ctk.CTkFrame(self, corner_radius=8, bor+
+                                 der_width=2)
         new_frame.columnconfigure(0, weight=1)
         new_frame.rowconfigure(0, weight=1)
 
@@ -141,7 +139,6 @@
         if self.view_frame:
             self.view_frame.destroy()
             self.view_frame = None
->>>>>>> 63609eb7
         self.edit_frame = new_frame
         self.edit_frame.pack(fill='both', expand=True, side='top')
 
